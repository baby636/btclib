--- conflicted
+++ resolved
@@ -117,10 +117,6 @@
     assert len(_op_int(i)) == 2
     i = 0b11111111
     assert len(_op_int(i)) == 3
-<<<<<<< HEAD
-
-=======
->>>>>>> ac02282f
     i = 0b0111111111111111
     assert len(_op_int(i)) == 3
     i = 0b1111111111111111
@@ -138,13 +134,9 @@
     b = "00" * length
     assert len(_op_pushdata(b)) == length + 2
     b = "00" * (length + 1)
-<<<<<<< HEAD
-    assert len(_op_pushdata(b)) == (length + 1) + 3
-=======
     assert len(_op_pushdata(b)) == (length + 1) + 3
 
 
 def test_encoding():
     script_bytes = b"jKBIP141 \\o/ Hello SegWit :-) keep it strong! LLAP Bitcoin twitter.com/khs9ne"
-    assert encode(decode(script_bytes)) == script_bytes
->>>>>>> ac02282f
+    assert encode(decode(script_bytes)) == script_bytes