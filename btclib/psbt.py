#!/usr/bin/env python3

# Copyright (C) 2020 The btclib developers
#
# This file is part of btclib. It is subject to the license terms in the
# LICENSE file found in the top-level directory of this distribution.
#
# No part of btclib including this file, may be copied, modified, propagated,
# or distributed except according to the terms contained in the LICENSE file.

"""Partially Signed Bitcoin Transaction.

https://github.com/bitcoin/bips/blob/master/bip-0174.mediawiki
"""

from base64 import b64decode, b64encode
from copy import deepcopy
from dataclasses import dataclass, field
from typing import Dict, List, Tuple, Type, TypeVar, Union

from dataclasses_json import DataClassJsonMixin, config

from . import script, varint
from .alias import ScriptToken
from .exceptions import BTClibValueError
from .psbt_in import PsbtIn, _deserialize_int, _deserialize_tx
from .psbt_out import (
    PsbtOut,
    _assert_valid_bip32_derivs,
<<<<<<< HEAD
    _assert_valid_proprietary,
    _assert_valid_unknown,
=======
    _assert_valid_dict_bytes_bytes,
>>>>>>> 2b893f21
    _decode_bip32_derivs,
    _decode_dict_bytes_bytes,
    _deserialize_bip32_derivs,
    _encode_bip32_derivs,
    _encode_dict_bytes_bytes,
    _serialize_bytes,
    _serialize_dict_bytes_bytes,
)
from .scriptpubkey import payload_from_scriptPubKey
from .tx import Tx
from .tx_out import TxOut
from .utils import hash160, sha256

_Psbt = TypeVar("_Psbt", bound="Psbt")

PSBT_MAGIC_BYTES = b"psbt"
PSBT_SEPARATOR = b"\xff"
PSBT_DELIMITER = b"\x00"

PSBT_GLOBAL_UNSIGNED_TX = b"\x00"
PSBT_GLOBAL_XPUB = b"\x01"
PSBT_GLOBAL_VERSION = b"\xfb"


def _assert_valid_version(version: int) -> None:

    # must be a 4-bytes int
    if not 0 <= version <= 0xFFFFFFFF:
        raise BTClibValueError(f"invalid version: {version}")
    # actually the only version that is currently handled is zero
    if version != 0:
        raise BTClibValueError(f"invalid non-zero version: {version}")


@dataclass
class Psbt(DataClassJsonMixin):
    tx: Tx = field(default=Tx())
    inputs: List[PsbtIn] = field(default_factory=list)
    outputs: List[PsbtOut] = field(default_factory=list)
    version: int = 0
    bip32_derivs: Dict[bytes, bytes] = field(
        default_factory=dict,
        metadata=config(encoder=_encode_bip32_derivs, decoder=_decode_bip32_derivs),
    )
    unknown: Dict[bytes, bytes] = field(
        default_factory=dict,
        metadata=config(
            encoder=_encode_dict_bytes_bytes, decoder=_decode_dict_bytes_bytes
        ),
    )

    @classmethod
    def deserialize(cls: Type[_Psbt], data: bytes, assert_valid: bool = True) -> _Psbt:

        out = cls()

        if data[:4] != PSBT_MAGIC_BYTES:
            raise BTClibValueError("malformed psbt: missing magic bytes")
        if data[4:5] != PSBT_SEPARATOR:
            raise BTClibValueError("malformed psbt: missing separator")

        global_map, data = deserialize_map(data[5:])
        for k, v in global_map.items():
            if k[0:1] == PSBT_GLOBAL_UNSIGNED_TX:
                # legacy transaction
                out.tx = _deserialize_tx(k, v, "global unsigned tx")
            elif k[0:1] == PSBT_GLOBAL_VERSION:
                out.version = _deserialize_int(k, v, "global version")
            elif k[0:1] == PSBT_GLOBAL_XPUB:
                out.bip32_derivs.update(
                    _deserialize_bip32_derivs(k, v, "Psbt BIP32 xkey")
                )
            else:  # unknown
                out.unknown[k] = v

        if not out.tx.version:
            raise BTClibValueError("missing transaction")
        for _ in out.tx.vin:
            input_map, data = deserialize_map(data)
            out.inputs.append(PsbtIn.deserialize(input_map))
        for _ in out.tx.vout:
            output_map, data = deserialize_map(data)
            out.outputs.append(PsbtOut.deserialize(output_map))

        if assert_valid:
            out.assert_valid()
        return out

    def serialize(self, assert_valid: bool = True) -> bytes:

        if assert_valid:
            self.assert_valid()

        out = PSBT_MAGIC_BYTES + PSBT_SEPARATOR

        temp = self.tx.serialize()
        out += _serialize_bytes(PSBT_GLOBAL_UNSIGNED_TX, temp)
        if self.version:
            temp = self.version.to_bytes(4, "little")
            out += _serialize_bytes(PSBT_GLOBAL_VERSION, temp)
        if self.bip32_derivs:
            out += _serialize_dict_bytes_bytes(PSBT_GLOBAL_XPUB, self.bip32_derivs)
        if self.unknown:
            out += _serialize_dict_bytes_bytes(b"", self.unknown)

        out += PSBT_DELIMITER
        for input_map in self.inputs:
            out += input_map.serialize() + b"\x00"
        for output_map in self.outputs:
            out += output_map.serialize() + b"\x00"
        return out

    @classmethod
    def decode(cls: Type[_Psbt], string: str, assert_valid: bool = True) -> _Psbt:
        data = b64decode(string)
        return cls.deserialize(data, assert_valid)

    def encode(self, assert_valid: bool = True) -> str:
        out = self.serialize(assert_valid)
        return b64encode(out).decode("ascii")

    def assert_valid(self) -> None:
        "Assert logical self-consistency."

        self.tx.assert_valid()

        _assert_valid_version(self.version)
        _assert_valid_bip32_derivs(self.bip32_derivs)
<<<<<<< HEAD
        _assert_valid_proprietary(self.proprietary)
        _assert_valid_unknown(self.unknown)
=======
        _assert_valid_dict_bytes_bytes(self.unknown, "unknown")
>>>>>>> 2b893f21

        if len(self.tx.vin) != len(self.inputs):
            raise BTClibValueError("mismatched number of tx.vin and psbt_in")
        for vin in self.tx.vin:
            if vin.scriptSig != b"":
                raise BTClibValueError("non empty scriptSig")
            if vin.txinwitness != []:
                raise BTClibValueError("non empty txinwitness")

        if len(self.tx.vout) != len(self.outputs):
            raise BTClibValueError("mismatched number of tx.vout and psbt_out")

        for psbt_in in self.inputs:
            psbt_in.assert_valid()

        for psbt_out in self.outputs:
            psbt_out.assert_valid()

    def assert_signable(self) -> None:

        for i, tx_in in enumerate(self.tx.vin):

            non_witness_utxo = self.inputs[i].non_witness_utxo
            witness_utxo = self.inputs[i].witness_utxo

            if non_witness_utxo:
                txid = tx_in.prevout.txid
                if non_witness_utxo.txid != txid:
                    err_msg = "invalid non_witness_utxo txid"
                    err_msg += f": {non_witness_utxo.txid.hex()}"
                    raise BTClibValueError(err_msg)

            if witness_utxo:
                if not isinstance(witness_utxo, TxOut):
                    raise BTClibValueError("witness_utxo is not a TxOut")
                script_pubkey = witness_utxo.scriptPubKey
                script_type = payload_from_scriptPubKey(script_pubkey)[0]
                if script_type == "p2sh":
                    script_pubkey = self.inputs[i].redeem_script
                script_type = payload_from_scriptPubKey(script_pubkey)[0]
                if script_type not in ("p2wpkh", "p2wsh"):
                    raise BTClibValueError("script type not it ('p2wpkh', 'p2wsh')")

            if self.inputs[i].redeem_script:
                if non_witness_utxo:
                    script_pubkey = non_witness_utxo.vout[
                        tx_in.prevout.vout
                    ].scriptPubKey
                elif witness_utxo:
                    script_pubkey = witness_utxo.scriptPubKey
                hash_ = hash160(self.inputs[i].redeem_script)
                if hash_ != payload_from_scriptPubKey(script_pubkey)[1]:
                    raise BTClibValueError("invalid redeem script hash")

            if self.inputs[i].witness_script:
                if non_witness_utxo:
                    script_pubkey = non_witness_utxo.vout[
                        tx_in.prevout.vout
                    ].scriptPubKey
                elif witness_utxo:
                    script_pubkey = witness_utxo.scriptPubKey
                if self.inputs[i].redeem_script:
                    script_pubkey = self.inputs[i].redeem_script

                hash_ = sha256(self.inputs[i].witness_script)
                if hash_ != payload_from_scriptPubKey(script_pubkey)[1]:
                    raise BTClibValueError("invalid witness script hash")


# FIXME: use stream, not repeated bytes slicing
def deserialize_map(data: bytes) -> Tuple[Dict[bytes, bytes], bytes]:
    if len(data) == 0:
        raise BTClibValueError("malformed psbt: at least a map is missing")
    partial_map: Dict[bytes, bytes] = {}
    while True:
        if data[0] == 0:
            data = data[1:]
            return partial_map, data
        key_len = varint.decode(data)
        data = data[len(varint.encode(key_len)) :]
        key = data[:key_len]
        data = data[key_len:]
        value_len = varint.decode(data)
        data = data[len(varint.encode(value_len)) :]
        value = data[:value_len]
        data = data[value_len:]
        if key in partial_map:
            raise BTClibValueError(f"duplicated key in psbt map: 0x{key.hex()}")
        partial_map[key] = value


def psbt_from_tx(tx: Tx) -> Psbt:
    tx = deepcopy(tx)
    for inp in tx.vin:
        inp.scriptSig = b""
        inp.txinwitness = []
    inputs = [PsbtIn() for _ in tx.vin]
    outputs = [PsbtOut() for _ in tx.vout]
    return Psbt(tx=tx, inputs=inputs, outputs=outputs)


def _combine_field(
    psbt_map: Union[PsbtIn, PsbtOut, Psbt], out: Union[PsbtIn, PsbtOut, Psbt], key: str
) -> None:

    item = getattr(psbt_map, key)
    if not item:
        return
    attr = getattr(out, key)
    if not attr:
        setattr(out, key, item)
    elif attr != item:
        if isinstance(item, dict):
            attr.update(item)
        # TODO: fails for final_script_witness
        # elif isinstance(item, list):
        #     additional_elements = [i for i in item if i not in attr]
        #     attr += additional_elements


def combine_psbts(psbts: List[Psbt]) -> Psbt:
    final_psbt = psbts[0]
    txid = psbts[0].tx.txid
    for psbt in psbts[1:]:
        if psbt.tx.txid != txid:
            raise BTClibValueError(f"mismatched psbt.tx.txid: {psbt.tx.txid.hex()}")

    for psbt in psbts[1:]:

        for i, inp in enumerate(final_psbt.inputs):
            _combine_field(psbt.inputs[i], inp, "non_witness_utxo")
            _combine_field(psbt.inputs[i], inp, "witness_utxo")
            _combine_field(psbt.inputs[i], inp, "partial_signatures")
            _combine_field(psbt.inputs[i], inp, "sighash")
            _combine_field(psbt.inputs[i], inp, "redeem_script")
            _combine_field(psbt.inputs[i], inp, "witness_script")
            _combine_field(psbt.inputs[i], inp, "bip32_derivs")
            _combine_field(psbt.inputs[i], inp, "final_script_sig")
            _combine_field(psbt.inputs[i], inp, "final_script_witness")
            _combine_field(psbt.inputs[i], inp, "unknown")

        for i, out in enumerate(final_psbt.outputs):
            _combine_field(psbt.outputs[i], out, "redeem_script")
            _combine_field(psbt.outputs[i], out, "witness_script")
            _combine_field(psbt.outputs[i], out, "bip32_derivs")
            _combine_field(psbt.outputs[i], out, "unknown")

        _combine_field(psbt, final_psbt, "tx")
        _combine_field(psbt, final_psbt, "version")
        _combine_field(psbt, final_psbt, "bip32_derivs")
        _combine_field(psbt, final_psbt, "unknown")

    return final_psbt


def finalize_psbt(psbt: Psbt) -> Psbt:
    psbt = deepcopy(psbt)
    for psbt_in in psbt.inputs:
        if not psbt_in.partial_signatures:
            raise BTClibValueError("missing signatures")
        sigs = psbt_in.partial_signatures.values()
        multi_sig = len(sigs) > 1
        if psbt_in.witness_script:
            psbt_in.final_script_sig = script.serialize([psbt_in.redeem_script.hex()])
            psbt_in.final_script_witness = [b""] if multi_sig else []
            psbt_in.final_script_witness += sigs
            psbt_in.final_script_witness += [psbt_in.witness_script]
        else:
            # https://github.com/bitcoin/bips/blob/master/bip-0147.mediawiki#motivation
            final_script_sig: List[ScriptToken] = [0] if multi_sig else []
            final_script_sig += [sig.hex() for sig in sigs]
            final_script_sig += [psbt_in.redeem_script.hex()]
            psbt_in.final_script_sig = script.serialize(final_script_sig)
        psbt_in.partial_signatures = {}
        psbt_in.sighash = None
        psbt_in.redeem_script = b""
        psbt_in.witness_script = b""
        psbt_in.bip32_derivs = {}
    return psbt


def extract_tx(psbt: Psbt) -> Tx:
    tx = psbt.tx
    for i, vin in enumerate(tx.vin):
        vin.scriptSig = psbt.inputs[i].final_script_sig
        if psbt.inputs[i].final_script_witness:
            vin.txinwitness = psbt.inputs[i].final_script_witness
    return tx<|MERGE_RESOLUTION|>--- conflicted
+++ resolved
@@ -27,12 +27,7 @@
 from .psbt_out import (
     PsbtOut,
     _assert_valid_bip32_derivs,
-<<<<<<< HEAD
-    _assert_valid_proprietary,
     _assert_valid_unknown,
-=======
-    _assert_valid_dict_bytes_bytes,
->>>>>>> 2b893f21
     _decode_bip32_derivs,
     _decode_dict_bytes_bytes,
     _deserialize_bip32_derivs,
@@ -55,6 +50,10 @@
 PSBT_GLOBAL_UNSIGNED_TX = b"\x00"
 PSBT_GLOBAL_XPUB = b"\x01"
 PSBT_GLOBAL_VERSION = b"\xfb"
+# 0xfc is reserved for proprietary
+# explicit code support for proprietary (and por) is unnecessary
+# see https://github.com/bitcoin/bips/pull/1038
+# PSBT_GLOBAL_PROPRIETARY = b"\xfc"
 
 
 def _assert_valid_version(version: int) -> None:
@@ -161,12 +160,7 @@
 
         _assert_valid_version(self.version)
         _assert_valid_bip32_derivs(self.bip32_derivs)
-<<<<<<< HEAD
-        _assert_valid_proprietary(self.proprietary)
         _assert_valid_unknown(self.unknown)
-=======
-        _assert_valid_dict_bytes_bytes(self.unknown, "unknown")
->>>>>>> 2b893f21
 
         if len(self.tx.vin) != len(self.inputs):
             raise BTClibValueError("mismatched number of tx.vin and psbt_in")
